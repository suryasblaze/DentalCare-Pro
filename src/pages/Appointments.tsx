import React, { useState, useEffect } from 'react';
// Import subHours correctly and Database type
import { format, addDays, startOfWeek, endOfWeek, eachDayOfInterval, addWeeks, subWeeks, parseISO, parse, isValid, addMonths, subMonths, startOfMonth, endOfMonth, isSameMonth, isToday, startOfDay, endOfDay, subHours, isBefore, formatISO } from 'date-fns'; // Added isBefore, formatISO
import { Plus, ChevronLeft, ChevronRight, User, Phone, Clock, Tag, Armchair, Ban, Briefcase, Loader2 } from 'lucide-react'; // Added Clock, Tag, Armchair, Ban, Briefcase, Loader2
import { api, subscribeToChanges } from '@/lib/api'; // Import subscribeToChanges
import { Button } from '@/components/ui/button';
import { Dialog, DialogContent, DialogHeader, DialogTitle, DialogDescription, DialogFooter } from '@/components/ui/dialog';
import { Input } from '@/components/ui/input';
import { Label } from '@/components/ui/label'; // Keep Label as PatientForm might use it indirectly
import { Select, SelectContent, SelectItem, SelectTrigger, SelectValue } from '@/components/ui/select';
import { Textarea } from '@/components/ui/textarea';
import { PageHeader } from '@/components/ui/page-header';
import { Card } from '@/components/ui/card';
import { Tabs, TabsList, TabsTrigger } from '@/components/ui/tabs';
import { useToast } from '@/components/ui/use-toast'; // Import useToast
import { Tooltip, TooltipContent, TooltipProvider, TooltipTrigger } from "@/components/ui/tooltip"; // Import Tooltip
// Import PatientForm
import { PatientForm } from '@/features/patients/components/PatientForm';
// Import Database type and specific table types from the correct path
import type { Database } from '@/../supabase_types'; // Corrected import path
type AppointmentRow = Database['public']['Tables']['appointments']['Row'];
type PatientRow = Database['public']['Tables']['patients']['Row'];
type StaffRow = Database['public']['Tables']['staff']['Row'];
// Import TreatmentVisit type
import type { TreatmentVisit } from '@/features/treatment-plans/components/TreatmentPlanDetails';
import { useSearchParams, useNavigate } from 'react-router-dom'; // Import useSearchParams and useNavigate

// Define Appointment type based on API response (including nested data)
type AppointmentWithDetails = AppointmentRow & {
  patients: Pick<PatientRow, 'id' | 'first_name' | 'last_name' | 'email' | 'phone'> | null;
  staff: Pick<StaffRow, 'id' | 'first_name' | 'last_name' | 'role' | 'specialization'> | null;
};


export function Appointments() {
  const [searchParams, setSearchParams] = useSearchParams();
  const navigate = useNavigate(); // For clearing search params

  const [selectedDate, setSelectedDate] = useState(new Date());
  const [view, setView] = useState<'month' | 'week' | 'day'>('week');
  const [selectedSlot, setSelectedSlot] = useState<{ date: Date; time: string } | null>(null);
  const [showBookingModal, setShowBookingModal] = useState(false);
  const [showAppointmentModal, setShowAppointmentModal] = useState(false);
  const [selectedAppointment, setSelectedAppointment] = useState<AppointmentWithDetails | null>(null);
  const [bookingStep, setBookingStep] = useState<'patient-select' | 'new-patient' | 'appointment-details'>('patient-select');
  const [patientSearchQuery, setPatientSearchQuery] = useState('');
  const [selectedPatient, setSelectedPatient] = useState<PatientRow | null>(null); // Use PatientRow
  const [selectedDoctor, setSelectedDoctor] = useState<StaffRow | null>(null); // Use StaffRow
  const [appointments, setAppointments] = useState<AppointmentWithDetails[]>([]); // Use specific type
  const [patients, setPatients] = useState<PatientRow[]>([]); // Use PatientRow
  const [allDoctors, setAllDoctors] = useState<StaffRow[]>([]); // Renamed from doctors to store all doctors
  const [availableDoctors, setAvailableDoctors] = useState<StaffRow[]>([]); // State for available doctors
  const [isLoadingDoctors, setIsLoadingDoctors] = useState(false); // Loading state for doctors
  const [dateInput, setDateInput] = useState('');
  // State for manual date/time selection when booking via button
  const [manualDate, setManualDate] = useState<Date | null>(null);
  const [manualTime, setManualTime] = useState<string>(''); // e.g., "09:00"
  const [manualAmPm, setManualAmPm] = useState<'AM' | 'PM'>('AM'); // New state for AM/PM
  const { toast } = useToast(); // Initialize toast hook
  const CELL_HEIGHT = 100; // Increased height to accommodate cards better
  const HOUR_IN_MINUTES = 60;
  // Define some colors for appointment icons (using softer tones like reference)
  const appointmentColors = [
    'bg-blue-100 text-blue-700 border border-blue-200', // Adjusted colors for icons
    'bg-green-100 text-green-700 border border-green-200',
    'bg-purple-100 text-purple-700 border border-purple-200',
    'bg-yellow-100 text-yellow-700 border border-yellow-200',
    'bg-pink-100 text-pink-700 border border-pink-200',
    'bg-indigo-100 text-indigo-700 border border-indigo-200',
    'bg-teal-100 text-teal-700 border border-teal-200',
    // 'bg-orange-100 text-orange-700 border border-orange-200', // Keep for reference if needed later
  ];
  // Define base classes using the new custom colors
  const bookedColor = 'bg-booked-bg text-booked-icon border border-booked-border';
  const cancelledColor = 'bg-canceled-bg text-canceled-icon border border-canceled-border line-through opacity-70';

  // States for redirected data
  const [redirectedTreatmentId, setRedirectedTreatmentId] = useState<string | null>(null);
  const [isBooking, setIsBooking] = useState(false); // New loading state for booking button

  const [appointmentFormData, setAppointmentFormData] = useState({
    type: 'checkup',
    duration: '30',
    notes: '',
    reason_for_visit: '', // Added reason for visit
    treatment_id: null as string | null, // To store treatmentId from redirect
  });
  // Remove newPatientData state - PatientForm handles its own state

  const timeSlots = Array.from({ length: 11 }, (_, i) => {
    const hour = i + 8;
    return format(new Date().setHours(hour, 0), 'HH:mm');
  });

  // State for linked treatment visit details
  const [detailedTreatmentVisit, setDetailedTreatmentVisit] = useState<TreatmentVisit | null>(null);
  const [detailedTreatmentPlanTitle, setDetailedTreatmentPlanTitle] = useState<string | null>(null);
  const [isLoadingTreatmentDetails, setIsLoadingTreatmentDetails] = useState(false);

  // --- Data Fetching Functions ---

  const fetchAppointments = async () => {
    try {
      let startDate, endDate;

      if (view === 'day') {
        startDate = startOfDay(selectedDate);
        endDate = endOfDay(selectedDate);
      } else if (view === 'week') {
        startDate = startOfWeek(selectedDate, { weekStartsOn: 1 });
        endDate = endOfWeek(selectedDate, { weekStartsOn: 1 });
      } else if (view === 'month') {
        startDate = startOfMonth(selectedDate);
        endDate = endOfMonth(selectedDate);
      }

      if (!startDate || !endDate) {
        console.error("Invalid view state, cannot determine date range:", view);
        return;
      }

      console.log(`Fetching appointments from ${startDate.toISOString()} to ${endDate.toISOString()}`); // Debugging

      const data = await api.appointments.getByDateRange(
        startDate.toISOString(),
        endDate.toISOString()
      );
      // Cast the fetched data to the correct type
      setAppointments(Array.isArray(data) ? (data as AppointmentWithDetails[]) : []);
    } catch (error) {
      console.error('Error fetching appointments:', error);
      setAppointments([]); // Set to empty array on error
    }
  };

  const fetchPatients = async () => {
    try {
      const data = await api.patients.getAll();
      setPatients(data || []); // Ensure it's an array
    } catch (error) {
      console.error('Error fetching patients:', error);
      setPatients([]); // Set empty on error
    }
  };

  // Fetch all doctors initially
  const fetchAllDoctors = async () => {
    try {
      const data = await api.staff.getDoctors();
      setAllDoctors(data || []); // Ensure it's an array
    } catch (error) {
      console.error('Error fetching all doctors:', error);
      setAllDoctors([]); // Set empty on error
    }
  };

  // Fetch available doctors for a specific slot
  const fetchAvailableDoctorsForSlot = async (slotDate: Date | null, slotTime: string, durationMinutes: number) => {
    if (!slotDate || !slotTime || isNaN(durationMinutes) || durationMinutes <= 0) {
      setAvailableDoctors([]); // Clear if inputs are invalid
      return;
    }

    setIsLoadingDoctors(true);
    try {
      // Combine date and time string into a single string for parsing
      const dateString = format(slotDate, 'yyyy-MM-dd'); // Get YYYY-MM-DD part
      const dateTimeString = `${dateString}T${slotTime}:00`; // Combine e.g., "2025-04-12T10:00:00"

      // Parse the combined string. Assume local timezone initially.
      const startDateLocal = parse(dateTimeString, "yyyy-MM-dd'T'HH:mm:ss", new Date());

      if (!isValid(startDateLocal)) {
        throw new Error(`Invalid combined date/time string: ${dateTimeString}`);
      }

      // Calculate end date based on the parsed local start date
      const endDateLocal = new Date(startDateLocal.getTime() + durationMinutes * 60000);

      // Convert to ISO strings (UTC) for the API call
      const startISO = formatISO(startDateLocal);
      const endISO = formatISO(endDateLocal);

      // console.log(`[DEBUG] Calling getAvailableDoctors with: ${startISO} to ${endISO}`); // Optional debug log

      const available = await api.staff.getAvailableDoctors(startISO, endISO);
      setAvailableDoctors(available || []);

      // If the currently selected doctor is no longer available, reset selection
      if (selectedDoctor && !available.some(doc => doc.id === selectedDoctor.id)) {
        setSelectedDoctor(null);
      }

    } catch (error) {
      console.error('Error fetching available doctors:', error);
      toast({ variant: "destructive", title: "Error Fetching Doctors", description: "Could not fetch available doctors for the selected slot." });
      setAvailableDoctors([]); // Clear on error
    } finally {
      setIsLoadingDoctors(false);
    }
  };

  // --- Effects ---

  // Initial data fetching and subscription setup
  useEffect(() => {
    fetchAppointments();
    fetchPatients();
    fetchAllDoctors(); // Fetch all doctors on initial load

    // Subscribe to real-time appointment changes
    const subscription = subscribeToChanges('appointments', (payload: any) => {
      console.log('Appointment change detected:', payload);
      fetchAppointments(); // Re-fetch appointments on change
    });

    // Unsubscribe on component unmount
    return () => {
      subscription.unsubscribe();
    };
  // eslint-disable-next-line react-hooks/exhaustive-deps
  }, [selectedDate, view]); // Re-fetch when selectedDate or view changes

  // Effect to handle incoming query parameters from Treatment Plan
  useEffect(() => {
    const dateStr = searchParams.get('date');
    const patientId = searchParams.get('patientId');
    const treatmentId = searchParams.get('treatmentId');
    const description = searchParams.get('description');

    let redirectedDate: Date | null = null;

    if (dateStr) {
      const parsedRedirectDate = parseISO(dateStr); // Dates from treatment plan should be yyyy-MM-dd
      if (isValid(parsedRedirectDate)) {
        redirectedDate = parsedRedirectDate;
        setSelectedDate(redirectedDate); // Set calendar to this date
        // Ensure the view updates if necessary, e.g., switch to day or week view centered on this date
        // For simplicity, just setting selectedDate. User can change view.
      } else {
        console.warn("Invalid date received from query params:", dateStr);
        toast({ title: "Invalid Date", description: "The date from the treatment plan was invalid.", variant: "destructive" });
      }
    }

    if (patientId && redirectedDate) { // Only proceed if we have a patient and a valid date
      const fetchAndSetPatient = async () => {
        try {
          const patientData = await api.patients.getById(patientId);
          if (patientData) {
            setSelectedPatient(patientData as PatientRow);
            setAppointmentFormData(prev => ({
              ...prev,
              type: 'Scheduled Visit', // Set generic type
              reason_for_visit: description || '', // Store actual description here
              treatment_id: treatmentId || null,
            }));
            setManualDate(redirectedDate); // Pre-fill manualDate for the form
            setBookingStep('appointment-details'); // Go directly to details
            setShowBookingModal(true);
            setRedirectedTreatmentId(treatmentId);

            // Clear search params after use to prevent re-triggering on refresh or back navigation
            setSearchParams({}, { replace: true });

          } else {
            toast({ title: "Patient Not Found", description: "Could not find the patient specified by the treatment plan.", variant: "destructive" });
            setRedirectedTreatmentId(null); // Clear if patient not found
          }
        } catch (error) {
          console.error("Error fetching patient from redirect:", error);
          toast({ title: "Error", description: "Could not fetch patient details from the treatment plan.", variant: "destructive" });
          setRedirectedTreatmentId(null); // Clear on error
        }
      };
      fetchAndSetPatient();
    } else if (dateStr || patientId || treatmentId || description) {
      // If some params are present but not enough to auto-open modal, just log or clear them
      console.log("Partial booking parameters received, not auto-opening modal.", { dateStr, patientId, treatmentId });
      setRedirectedTreatmentId(null); // Clear if params are incomplete for auto-booking
    }
  // eslint-disable-next-line react-hooks/exhaustive-deps
  }, [searchParams]); // Rerun if searchParams change (e.g. on initial load with params)

  // Effect to fetch available doctors when modal is open and relevant details change
  useEffect(() => {
    if (showBookingModal && bookingStep === 'appointment-details') {
      const durationMinutes = parseInt(appointmentFormData.duration);
      let effectiveDate: Date | null = null;
      let effectiveTime: string = ''; // Expected in HH:mm (24-hour)

      if (selectedSlot) {
        effectiveDate = selectedSlot.date;
        effectiveTime = selectedSlot.time; // This is already HH:mm (24-hour)
      } else if (manualDate && manualTime) { 
        effectiveDate = manualDate;
        const timeParts = manualTime.split(':');
        if (timeParts.length === 2) {
          let hours = parseInt(timeParts[0], 10);
          let minutes = parseInt(timeParts[1], 10);

          if (!isNaN(hours) && !isNaN(minutes) && hours >= 1 && hours <= 12 && minutes >= 0 && minutes <= 59) {
            if (manualAmPm === 'PM' && hours < 12) {
              hours += 12;
            } else if (manualAmPm === 'AM' && hours === 12) { // 12 AM is 00 hours
              hours = 0;
            }
            // For 12 PM (noon), hours remains 12.
            // For 1 AM to 11 AM, hours < 12, hours remains as is.
            effectiveTime = `${String(hours).padStart(2, '0')}:${String(minutes).padStart(2, '0')}`;
          } else {
            setAvailableDoctors([]); 
            return; 
          }
        } else {
          setAvailableDoctors([]); 
          return; 
        }
      }

      if (effectiveDate && effectiveTime && !isNaN(durationMinutes) && durationMinutes > 0) {
        fetchAvailableDoctorsForSlot(effectiveDate, effectiveTime, durationMinutes);
      } else {
        setAvailableDoctors([]);
      }
    }
  // eslint-disable-next-line react-hooks/exhaustive-deps
  }, [showBookingModal, bookingStep, selectedSlot, manualDate, manualTime, manualAmPm, appointmentFormData.duration]); // Added manualAmPm

  // Effect to fetch treatment details when an appointment is selected
  useEffect(() => {
    const fetchTreatmentDetails = async () => {
      if (selectedAppointment && selectedAppointment.treatment_id) {
        setIsLoadingTreatmentDetails(true);
        setDetailedTreatmentVisit(null);
        setDetailedTreatmentPlanTitle(null);
        try {
          const visit = await api.patients.getTreatmentVisitById(selectedAppointment.treatment_id);
          if (visit) {
            setDetailedTreatmentVisit(visit as TreatmentVisit); // Cast if necessary, ensure type alignment
            if (visit.treatment_plan_id) {
              const planDetails = await api.patients.getTreatmentPlanDetails(visit.treatment_plan_id);
              if (planDetails && planDetails.data) {
                setDetailedTreatmentPlanTitle(planDetails.data.title || 'Unnamed Plan');
              } else {
                console.warn('Could not fetch plan details for plan ID:', visit.treatment_plan_id);
                setDetailedTreatmentPlanTitle('Plan details unavailable');
              }
            } else {
               setDetailedTreatmentPlanTitle('Plan ID missing in visit');
            }
          } else {
            console.warn('Could not fetch treatment visit for ID:', selectedAppointment.treatment_id);
          }
        } catch (error) {
          console.error('Error fetching treatment details for appointment:', error);
          toast({
            title: "Error",
            description: "Could not load related treatment details for this appointment.",
            variant: "destructive",
          });
        } finally {
          setIsLoadingTreatmentDetails(false);
        }
      } else {
        // Clear details if no appointment selected or no treatment_id
        setDetailedTreatmentVisit(null);
        setDetailedTreatmentPlanTitle(null);
        setIsLoadingTreatmentDetails(false);
      }
    };

    if (showAppointmentModal) { // Only fetch when modal is shown or about to be shown
        fetchTreatmentDetails();
    } else { // Clear details when modal is closed
        setDetailedTreatmentVisit(null);
        setDetailedTreatmentPlanTitle(null);
        setIsLoadingTreatmentDetails(false);
    }
  // eslint-disable-next-line react-hooks/exhaustive-deps
  }, [selectedAppointment, showAppointmentModal]); // Add toast to dependencies if used directly in this effect

  // --- Event Handlers ---

  const handlePatientSearch = async (query: string) => {
    setPatientSearchQuery(query);
    if (query.length > 2) {
      try {
        const results = await api.patients.search(query);
        setPatients(results || []); // Ensure it's an array
      } catch (error) {
        console.error('Error searching patients:', error);
        setPatients([]); // Set empty on error
      }
    } else if (query.length === 0) {
      fetchPatients();
    }
  };

  const handleBookAppointment = async (formData: any) => {
    console.log("handleBookAppointment called. selectedDoctor:", selectedDoctor); 
    setIsBooking(true); 
    try {
      // Validation for patient and doctor selection (common for both flows)
      if (!selectedPatient || !selectedDoctor) {
        console.error("Booking validation failed: Missing patient or doctor", { selectedPatient, selectedDoctor });
        toast({ variant: "destructive", title: "Missing Information", description: "Please select a patient and a doctor." });
        setIsBooking(false);
        return;
      }

      let startDate: Date;
      const todayStart = startOfDay(new Date());

      if (selectedSlot) {
        startDate = new Date(selectedSlot.date);
        const [startHour, startMinute] = selectedSlot.time.split(':').map(Number);
        startDate.setHours(startHour, startMinute, 0, 0);
      } else {
        if (!manualDate || !manualTime) {
<<<<<<< HEAD
          toast({ variant: "destructive", title: "Missing Information", description: "Please select a date and time (hh:mm)." });
          setIsBooking(false);
          return;
        }
        
        const timeParts = manualTime.split(':');
        if (timeParts.length === 2) {
          let hours = parseInt(timeParts[0], 10);
          let minutes = parseInt(timeParts[1], 10);

          if (!isNaN(hours) && !isNaN(minutes) && hours >= 1 && hours <= 12 && minutes >= 0 && minutes <= 59) {
            if (manualAmPm === 'PM' && hours < 12) {
              hours += 12;
            } else if (manualAmPm === 'AM' && hours === 12) { // 12 AM is 00 hours
              hours = 0;
            }
            // if (manualAmPm === 'PM' && hours === 12) hours remains 12 (Noon)
            // if (manualAmPm === 'AM' && hours < 12) hours remains as is (e.g. 9 AM is 9)
            
            startDate = new Date(manualDate);
            startDate.setHours(hours, minutes, 0, 0);

            if (!isValid(startDate)) {
              toast({ variant: "destructive", title: "Invalid Date/Time", description: "The constructed date/time is invalid." });
              setIsBooking(false); return;
            }
          } else {
            toast({ variant: "destructive", title: "Invalid Time", description: "Please enter a valid time in hh:mm format (01-12 for hours, 00-59 for minutes)." });
            setIsBooking(false); return;
          }
        } else {
          toast({ variant: "destructive", title: "Invalid Time Format", description: "Please use hh:mm format for time."});
          setIsBooking(false); return;
=======
          toast({ variant: "destructive", title: "Missing Information", description: "Please select a date and time." });
          setIsBooking(false);
          return;
        }
        const [startHour, startMinute] = manualTime.split(':').map(Number);
        if (isNaN(startHour) || isNaN(startMinute)) {
          toast({ variant: "destructive", title: "Invalid Time", description: "Invalid time format selected." });
          setIsBooking(false);
          return;
        }
        startDate = new Date(manualDate);
        startDate.setHours(startHour, startMinute, 0, 0);
        if (!isValid(startDate)) {
          toast({ variant: "destructive", title: "Invalid Date/Time", description: "Invalid date or time selected." });
          setIsBooking(false);
          return;
>>>>>>> e0800b80
        }
      }

      const now = new Date(); 
      if (isBefore(startOfDay(startDate), todayStart)) {
        toast({
          variant: "destructive",
          title: "Booking Restricted",
          description: "Cannot book appointments for past dates.",
        });
        setIsBooking(false);
        return; 
      }
      if (isToday(startDate) && isBefore(startDate, now)) {
         toast({
           variant: "destructive",
           title: "Booking Restricted",
           description: "Cannot book appointments for past times on the current day.",
         });
         setIsBooking(false);
         return; 
      }

      const durationMinutes = parseInt(formData.duration);
      if (isNaN(durationMinutes) || durationMinutes <= 0) {
         toast({ variant: "destructive", title: "Invalid Duration", description: "Invalid appointment duration selected." });
         setIsBooking(false);
         return;
      }
      const endDate = new Date(startDate.getTime() + durationMinutes * 60000);

      const appointmentData = {
        patient_id: selectedPatient.id,
        staff_id: selectedDoctor.id,
        title: formData.treatment_id ? 'Scheduled Visit' : formData.type,
        start_time: startDate.toISOString(),
        end_time: endDate.toISOString(),
        type: formData.treatment_id ? 'Scheduled Visit' : formData.type, 
        reason_for_visit: formData.reason_for_visit,
        notes: formData.notes,
        status: 'scheduled' as 'scheduled' | 'completed' | 'cancelled' | 'confirmed',
        treatment_id: formData.treatment_id || redirectedTreatmentId || null,
      };

      const createdAppointment = await api.appointments.create(appointmentData);

      if (createdAppointment?.id && createdAppointment.start_time && createdAppointment.patient_id) {
        const appointmentId = createdAppointment.id;
        const patientId = createdAppointment.patient_id;
        const startTime = parseISO(createdAppointment.start_time);

        try {
          await api.communications.schedule({
            patientId: patientId,
            appointmentId: appointmentId,
            type: 'appointment_reminder', 
            channel: 'app', 
            scheduledFor: new Date().toISOString(), 
            customMessage: `Your appointment for ${formData.type === 'Scheduled Visit' ? formData.reason_for_visit : formData.type} with Dr. ${selectedDoctor?.first_name} ${selectedDoctor?.last_name} on ${format(startTime, 'PPP \'at\' p')} is confirmed.`,
          });
        } catch (commError) {
          console.error("Error scheduling immediate app confirmation:", commError);
        }
        
        if (selectedPatient?.phone) {
          const reminderTime = subHours(startTime, 24);
          if (isBefore(new Date(), reminderTime)) { 
            try {
              await api.communications.schedule({
                patientId: patientId,
                appointmentId: appointmentId,
                type: 'appointment_reminder',
                channel: 'sms',
                scheduledFor: reminderTime.toISOString(),
                customMessage: `Reminder: Your appointment for ${formData.type === 'Scheduled Visit' ? formData.reason_for_visit : formData.type} with Dr. ${selectedDoctor?.first_name} ${selectedDoctor?.last_name} is tomorrow at ${format(startTime, 'p')}. Call us if you need to reschedule.`,
              });
            } catch (commError) {
              console.error("Error scheduling SMS reminder:", commError);
            }
          }
        }

        const newAppointmentDetails: AppointmentWithDetails = {
          ...(createdAppointment as AppointmentRow),
          patients: selectedPatient ? {
            id: selectedPatient.id,
            first_name: selectedPatient.first_name,
            last_name: selectedPatient.last_name,
            email: selectedPatient.email, 
            phone: selectedPatient.phone,
          } : null,
          staff: selectedDoctor ? {
            id: selectedDoctor.id,
            first_name: selectedDoctor.first_name,
            last_name: selectedDoctor.last_name,
            role: selectedDoctor.role, 
            specialization: selectedDoctor.specialization,
          } : null,
        };

        // If this booking was for a specific treatment from a plan, don't show the generic appointment modal.
        // The user will be redirected back to the plan details or the main appointments page.
        const wasBookingFromTreatmentPlan = !!redirectedTreatmentId;

        setShowBookingModal(false); 
        setSelectedAppointment(newAppointmentDetails); 
        
        if (!wasBookingFromTreatmentPlan) {
          setShowAppointmentModal(true); 
        }

        toast({
          title: "Appointment Booked Successfully!",
          description: `Appointment for ${selectedPatient?.first_name} with Dr. ${selectedDoctor?.first_name} has been scheduled.`,
        });

        setAppointmentFormData({
          type: 'checkup',
          duration: '30',
          notes: '',
          reason_for_visit: '',
          treatment_id: null,
        });
        setSelectedSlot(null);
        setManualDate(null);
        setManualTime('');
<<<<<<< HEAD
        setManualAmPm('AM');
        setBookingStep('patient-select');
        setRedirectedTreatmentId(null); // This reset is important and should remain here

        await fetchAppointments(); 

=======
        setBookingStep('patient-select');
        setRedirectedTreatmentId(null); // This reset is important and should remain here

        await fetchAppointments(); 

>>>>>>> e0800b80
      } else {
        console.error("Failed to create appointment or missing critical data from response.", createdAppointment);
        toast({
          variant: "destructive",
          title: "Booking Failed",
          description: "Could not create the appointment. Please try again.",
        });
      }
    } catch (error) {
      console.error('Error booking appointment:', error);
      toast({ variant: "destructive", title: "Booking Error", description: `An unexpected error occurred: ${error instanceof Error ? error.message : 'Unknown error'}. Please try again.` });
    } finally {
      setIsBooking(false); // Ensure loading state is reset
    }
  };

  const handleAppointmentClick = (e: React.MouseEvent<HTMLDivElement>, appointment: AppointmentWithDetails) => {
    e.stopPropagation();
    setSelectedAppointment({
      ...appointment,
      notes: appointment.notes || '',
      type: appointment.type || 'checkup'
    });
    setShowAppointmentModal(true);
  };

  const handleCancelAppointment = async () => {
    if (!selectedAppointment || !selectedAppointment.id) return;
    const appointmentIdToCancel = selectedAppointment.id; // Store ID before state changes

    try {
      // 1. Cancel the appointment itself
      await api.appointments.cancel(appointmentIdToCancel);

      // 2. Cancel associated scheduled communications
      try {
         await api.communications.cancelByAppointment(appointmentIdToCancel);
         console.log(`Cancellation request sent for communications related to appointment ${appointmentIdToCancel}`);
      } catch (cancelCommError) {
         console.error(`Failed to cancel communications for appointment ${appointmentIdToCancel}:`, cancelCommError);
         // Decide if this should prevent UI update or just log error
         toast({
            variant: "destructive",
            title: "Communication Cancellation Failed",
            description: "Could not cancel scheduled reminders. Please check manually.",
         });
      }

      // 3. Update UI
      setShowAppointmentModal(false);
      await fetchAppointments(); // Refetch to show updated status
      toast({ title: "Appointment Cancelled", description: "The appointment and any scheduled reminders have been cancelled." });

    } catch (error) {
      console.error('Error cancelling appointment:', error);
      toast({ // Show error toast for main cancellation failure
        variant: "destructive",
        title: "Cancellation Failed",
        description: `Could not cancel appointment: ${error instanceof Error ? error.message : 'Unknown error'}`,
      });
    }
  };

  const handleUpdateAppointment = async (updatedFields: { type: string; notes: string; }) => {
    try {
      if (!selectedAppointment || !selectedAppointment.id) return;

      const appointmentData = {
        title: updatedFields.type,
        type: updatedFields.type,
        notes: updatedFields.notes,
      };

      await api.appointments.update(selectedAppointment.id, appointmentData);
      setShowAppointmentModal(false);
      await fetchAppointments();
    } catch (error) {
      console.error('Error updating appointment:', error);
      alert(`Failed to update appointment: ${error instanceof Error ? error.message : 'Unknown error'}`);
    }
  };

  // --- Calendar Rendering Helpers ---

  const calculateAppointmentHeight = (startTime: string | null, endTime: string | null): number => {
    if (!startTime || !endTime) return 10;
    try {
      const start = parseISO(startTime);
      const end = parseISO(endTime);
      if (!isValid(start) || !isValid(end)) return 10;
      const durationInMinutes = (end.getTime() - start.getTime()) / (1000 * 60);
      return Math.max(10, (durationInMinutes / HOUR_IN_MINUTES) * CELL_HEIGHT);
    } catch (e) {
      console.error("Error calculating appointment height:", startTime, endTime, e);
      return 10;
    }
  };

  const calculateAppointmentOffset = (startTime: string | null): number => {
    if (!startTime) return 0;
    try {
      const start = parseISO(startTime);
      if (!isValid(start)) return 0;
      const minutes = start.getMinutes();
      return (minutes / HOUR_IN_MINUTES) * CELL_HEIGHT;
    } catch (e) {
      console.error("Error calculating appointment offset:", startTime, e);
      return 0;
    }
  };

  // Get appointments for a specific time slot, including cancelled ones
  const getAppointmentsForTimeSlot = (date: Date, timeSlot: string): AppointmentWithDetails[] => {
    const slotStart = new Date(date);
    const [hours, minutes] = timeSlot.split(':').map(Number);
    slotStart.setHours(hours, minutes, 0, 0);
    const slotEnd = new Date(slotStart);
    slotEnd.setHours(hours + 1, minutes, 0, 0);

    if (!Array.isArray(appointments)) return [];

    // Don't filter cancelled here, handle visually
    const filteredAppointments = appointments.filter(apt => {
      if (!apt || !apt.start_time || !apt.end_time) return false;
      try {
        const aptStart = parseISO(apt.start_time);
        const aptEnd = parseISO(apt.end_time);
        if (!isValid(aptStart) || !isValid(aptEnd)) {
          console.warn("Invalid date found in appointment, skipping:", apt);
          return false;
        }
        return aptStart < slotEnd && aptEnd > slotStart;
      } catch (e) {
        console.error("Error parsing appointment dates:", apt, e);
        return false;
      }
    });
    return filteredAppointments;
  };

  // Get appointments for a specific day, including cancelled ones
  const getAppointmentsForDay = (date: Date): AppointmentWithDetails[] => {
    const dayStart = startOfDay(date);
    const dayEnd = endOfDay(date);

    if (!Array.isArray(appointments)) return [];

    // Don't filter cancelled here, handle visually
    return appointments.filter(apt => {
       if (!apt || !apt.start_time) return false;
       try {
        const aptStart = parseISO(apt.start_time);
         if (!isValid(aptStart)) {
          console.warn("Invalid start date found in appointment, skipping:", apt);
          return false;
        }
        return aptStart >= dayStart && aptStart <= dayEnd;
      } catch (e) {
        console.error("Error parsing appointment start date:", apt, e);
        return false;
      }
    });
  };

  // --- PatientForm Callbacks ---
  const handlePatientFormSuccess = async (newPatientId?: string) => {
    if (!newPatientId) {
      console.error("PatientForm onSuccess called without a patient ID.");
      // Optionally show a toast or alert
      setBookingStep('patient-select'); // Go back if no ID
      return;
    }
    try {
      // Fetch the newly created patient to get all details
      const newPatient = await api.patients.getById(newPatientId);
      if (!newPatient) {
        throw new Error("Failed to fetch newly created patient details.");
      }
      setSelectedPatient(newPatient as PatientRow); // Set the selected patient
      setBookingStep('appointment-details'); // Move to the next step
      // Keep the modal open
    } catch (error) {
      console.error("Error after creating patient:", error);
      alert(`Patient created, but failed to fetch details: ${error instanceof Error ? error.message : 'Unknown error'}. Please select the patient manually.`);
      setBookingStep('patient-select'); // Go back to selection
    }
  };

  const handlePatientFormCancel = () => {
    setBookingStep('patient-select'); // Go back to patient selection
    // Keep the modal open
  };
  // --- End PatientForm Callbacks ---

  // --- Navigation Handlers ---
  const handlePreviousWeek = () => setSelectedDate(subWeeks(selectedDate, 1));
  const handleNextWeek = () => setSelectedDate(addWeeks(selectedDate, 1));
  const handlePreviousDay = () => setSelectedDate(addDays(selectedDate, -1));
  const handleNextDay = () => setSelectedDate(addDays(selectedDate, 1));
  const handlePreviousMonth = () => setSelectedDate(subMonths(selectedDate, 1));
  const handleNextMonth = () => setSelectedDate(addMonths(selectedDate, 1));

  const handleGoToDate = () => {
    const parsedDate = parse(dateInput, 'dd/MM/yyyy', new Date());
    if (isValid(parsedDate)) {
      setSelectedDate(parsedDate);
      setDateInput('');
    } else {
      toast({ variant: "destructive", title: "Invalid Date Format", description: "Please enter date as DD/MM/YYYY." });
    }
  };

  // --- Slot Click Handler ---
  const handleSlotClick = (date: Date, time: string) => {
    const now = new Date(); // Get current date and time
    const todayStart = startOfDay(now);
    const clickedDayStart = startOfDay(date);

    // Check if the selected date is before today
    if (isBefore(clickedDayStart, todayStart)) {
      toast({
        variant: "destructive",
        title: "Booking Restricted",
        description: "Cannot book appointments for past dates.",
      });
      return; // Prevent opening the modal
    }

    // Check if the selected date is today AND the time is in the past
    if (isToday(date)) {
      const [hour, minute] = time.split(':').map(Number);
      const slotDateTime = new Date(date);
      slotDateTime.setHours(hour, minute, 0, 0);

      if (isBefore(slotDateTime, now)) {
        toast({
          variant: "destructive",
          title: "Booking Restricted",
          description: "Cannot book appointments for past times on the current day.",
        });
        return; // Prevent opening the modal
      }
    }

    // Proceed if the date and time are valid
    setSelectedSlot({ date, time });
    setBookingStep('patient-select');
    setSelectedPatient(null);
    setSelectedDoctor(null);
    setAppointmentFormData({ type: 'checkup', duration: '30', notes: '', reason_for_visit: '', treatment_id: null }); // Corrected: Added treatment_id: null
    setShowBookingModal(true);
    // Fetch available doctors when opening modal via slot click
    const duration = parseInt(appointmentFormData.duration); // Use default duration initially
    fetchAvailableDoctorsForSlot(date, time, duration);
  };

  // --- Render Functions ---

  const renderPatientSelectionStep = () => (
    <div className="space-y-4">
      <div className="flex gap-2">
        <Input
          placeholder="Search patients by name, email, or phone..."
          value={patientSearchQuery}
          onChange={(e: React.ChangeEvent<HTMLInputElement>) => handlePatientSearch(e.target.value)}
        />
        <Button onClick={() => {
          setBookingStep('new-patient');
          setSelectedDoctor(null); // Explicitly reset doctor selection
        }}>
          <Plus className="h-4 w-4 mr-2" />
          New Patient
        </Button>
      </div>
      <div className="h-[300px] overflow-y-auto space-y-2">
        {Array.isArray(patients) && patients.map((patient) => (
          <Button
            key={patient.id}
            variant="outline"
            className="w-full justify-start"
            onClick={() => {
              setSelectedPatient(patient);
              setBookingStep('appointment-details');
            }}
          >
            <div className="flex items-center">
              <User className="h-4 w-4 mr-2" />
              <div className="text-left">
                <p className="font-medium">{`${patient.first_name} ${patient.last_name}`}</p>
                <p className="text-sm text-muted-foreground">{patient.phone || 'No phone'}</p>
              </div>
            </div>
          </Button>
        ))}
      </div>
    </div>
  );

  const renderAppointmentDetailsStep = () => {
    const isTreatmentSpecificBooking = !!appointmentFormData.treatment_id; // Use appointmentFormData.treatment_id

    return (
      <div className="space-y-4">
        {(!selectedSlot || manualDate) && ( 
          <div className="grid grid-cols-2 gap-4">
            <div className="space-y-2">
              <Label htmlFor="manual-date">Date</Label>
              <Input
                id="manual-date"
                type="date"
                value={manualDate ? format(manualDate, 'yyyy-MM-dd') : ''}
                onChange={(e) => setManualDate(e.target.value ? parseISO(e.target.value) : null)}
                disabled={!!selectedSlot && !isTreatmentSpecificBooking}
              />
            </div>
            <div className="space-y-2">
<<<<<<< HEAD
              <Label htmlFor="manual-time-input">Time</Label>
              <div 
                className={`flex items-stretch border rounded-md overflow-hidden transition-all focus-within:ring-1 focus-within:ring-ring
                            ${!manualTime ? 'border-red-500' : 'border-input'}`}
              >
                <Input
                  id="manual-time-input"
                  type="text" // Changed from "time" to "text"
                  value={manualTime} // Stores hh:mm
                  onChange={(e) => {
                    let val = e.target.value.replace(/[^0-9]/g, ''); // Keep only digits initially
                    if (manualTime.length > val.length && manualTime.endsWith(':')) {
                        // Handle backspace over the colon
                        val = val.slice(0, -1);
                    }
                    if (val.length > 2) {
                      val = val.slice(0, 2) + ':' + val.slice(2);
                    }
                    setManualTime(val.slice(0, 5)); // Ensure max length hh:mm (5 chars)
                  }}
                  placeholder="hh:mm"
                  className="border-none focus:ring-0 outline-none flex-grow p-2 min-w-[70px] text-sm" // Adjusted styling
                  required 
                />
                <Select
                  value={manualAmPm}
                  onValueChange={(value: 'AM' | 'PM') => setManualAmPm(value)}
                >
                  <SelectTrigger 
                    className="border-l border-none focus:ring-0 outline-none h-full bg-transparent px-3 text-sm" // Adjusted styling for seamless look
                    aria-label="Select AM or PM"
                  >
                    <SelectValue />
                  </SelectTrigger>
                  <SelectContent>
                    <SelectItem value="AM">AM</SelectItem>
                    <SelectItem value="PM">PM</SelectItem>
                  </SelectContent>
                </Select>
              </div>
              <p className="text-xs text-muted-foreground pt-1">
                Time required for the appointment.
              </p>
=======
              <Label htmlFor="manual-time">Time</Label>
              <Input
                id="manual-time"
                type="time"
                value={manualTime}
                onChange={(e) => setManualTime(e.target.value)}
                disabled={!!selectedSlot && !isTreatmentSpecificBooking}
              />
>>>>>>> e0800b80
            </div>
          </div>
        )}
        <div className="space-y-2">
          <Label>Select Doctor</Label>
          <Select
            value={selectedDoctor?.id || ''}
            onValueChange={(value) => {
              const doctor = availableDoctors.find(d => d.id === value); 
              setSelectedDoctor(doctor || null);
            }}
            disabled={isLoadingDoctors} 
          >
            <SelectTrigger>
              <SelectValue placeholder={isLoadingDoctors ? "Loading doctors..." : "Choose an available doctor"} />
            </SelectTrigger>
            <SelectContent>
              {!isLoadingDoctors && availableDoctors.length === 0 && (
                <SelectItem value="no-doctors" disabled>No doctors available for this slot</SelectItem>
              )}
              {availableDoctors.map((doctor) => (
                <SelectItem key={doctor.id} value={doctor.id}>
                  Dr. {doctor.first_name} {doctor.last_name} {doctor.specialization && `(${doctor.specialization})`}
                </SelectItem>
              ))}
            </SelectContent>
          </Select>
        </div>
        {selectedPatient && (
          <div className="flex items-center space-x-4 p-4 bg-muted rounded-lg">
            <User className="h-5 w-5 text-muted-foreground" />
            <div>
              <p className="font-medium">{`${selectedPatient.first_name} ${selectedPatient.last_name}`}</p>
              <p className="text-sm text-muted-foreground">{selectedPatient.phone || 'No phone'}</p>
            </div>
          </div>
        )}
        <div className="space-y-2">
          <Label>Appointment Type</Label>
          <Select
            value={isTreatmentSpecificBooking ? 'Scheduled Visit' : appointmentFormData.type || ''}
            onValueChange={(value) => {
              if (!isTreatmentSpecificBooking) { // Only allow change if not treatment specific
                setAppointmentFormData({ ...appointmentFormData, type: value });
              }
            }}
            disabled={isTreatmentSpecificBooking} // Disable if treatment specific
          >
            <SelectTrigger><SelectValue placeholder="Select type" /></SelectTrigger>
            <SelectContent>
              {isTreatmentSpecificBooking ? (
                <SelectItem value="Scheduled Visit">Scheduled Visit</SelectItem>
              ) : (
                <>
                  <SelectItem value="checkup">Checkup</SelectItem>
                  <SelectItem value="cleaning">Cleaning</SelectItem>
                  <SelectItem value="filling">Filling</SelectItem>
                  <SelectItem value="root-canal">Root Canal</SelectItem>
                  {/* Allow dynamic type if it's already set and not standard (e.g. from a draft) */}
                  {appointmentFormData.type &&
                    !['checkup', 'cleaning', 'filling', 'root-canal', 'Scheduled Visit'].includes(appointmentFormData.type) && (
                      <SelectItem value={appointmentFormData.type}>{appointmentFormData.type}</SelectItem>
                  )}
                </>
              )}
            </SelectContent>
          </Select>
        </div>
        {appointmentFormData.reason_for_visit && (
          <div className="space-y-2">
            <Label>Reason for Visit</Label>
            <p className="text-sm p-3 bg-muted rounded-md whitespace-pre-wrap border">
              {appointmentFormData.reason_for_visit}
            </p>
          </div>
        )}
        <div className="space-y-2">
          <Label>Duration</Label>
          <Select
            value={appointmentFormData.duration}
            onValueChange={(value) => {
              setAppointmentFormData({ ...appointmentFormData, duration: value });
              const durationMinutes = parseInt(value);
              let effectiveDate: Date | null = null;
              let effectiveTime: string = '';
              if (selectedSlot && !isTreatmentSpecificBooking) { // Prioritize selectedSlot if not treatment booking
                effectiveDate = selectedSlot.date;
                effectiveTime = selectedSlot.time;
              } else if (manualDate && manualTime) { // Fallback to manual or use for treatment booking
                effectiveDate = manualDate;
                effectiveTime = manualTime;
              }
              if (effectiveDate && effectiveTime && !isNaN(durationMinutes)) {
                 fetchAvailableDoctorsForSlot(effectiveDate, effectiveTime, durationMinutes);
              }
            }}
          >
            <SelectTrigger><SelectValue placeholder="Select duration" /></SelectTrigger>
            <SelectContent>
              <SelectItem value="30">30 minutes</SelectItem>
              <SelectItem value="60">1 hour</SelectItem>
              <SelectItem value="90">1.5 hours</SelectItem>
              <SelectItem value="120">2 hours</SelectItem>
            </SelectContent>
          </Select>
        </div>
        <div className="space-y-2">
          <Label>Notes</Label>
          <Textarea value={appointmentFormData.notes} onChange={(e) => setAppointmentFormData({ ...appointmentFormData, notes: e.target.value })} placeholder="Add any notes about the appointment..." />
        </div>
        <DialogFooter>
          <Button variant="outline" onClick={() => setBookingStep('patient-select')} disabled={isBooking}>
            Back
          </Button>
          <Button onClick={() => handleBookAppointment(appointmentFormData)} disabled={isBooking}>
            {isBooking ? (
              <><Loader2 className="mr-2 h-4 w-4 animate-spin" /> Booking...</>
            ) : (
              'Book Appointment'
            )}
          </Button>
        </DialogFooter>
      </div>
    );
  };

  // Render the calendar based on the current view
  const renderCalendar = () => {
    if (view === 'day') return renderDayView();
    if (view === 'week') return renderWeekView();
    if (view === 'month') return renderMonthView();
    return null; // Should not happen
  };

  // Helper to get color based on status using the new custom colors
  const getAppointmentColor = (status: string | undefined | null): string => {
    if (status === 'cancelled') {
      return cancelledColor;
    }
    // Use the booked color for scheduled, confirmed, completed, or any other non-cancelled status
    return bookedColor;
    // Removed staff-based color logic based on the request. Can be added back if needed.
  };


  // Week view
  const renderWeekView = () => {
    const weekStart = startOfWeek(selectedDate, { weekStartsOn: 1 });
    const weekEnd = endOfWeek(selectedDate, { weekStartsOn: 1 });
    const daysInWeek = eachDayOfInterval({ start: weekStart, end: weekEnd });
    const now = new Date(); // Get current time once for the view

    return (
      <TooltipProvider delayDuration={100}> {/* Wrap Week View content */}
      <Card>
        <div className="grid grid-cols-8 border-b">
          <div className="p-4 font-medium text-muted-foreground">Time</div>
          {daysInWeek.map((day) => (
            <div key={day.toISOString()} className={`p-4 text-center border-l ${isToday(day) ? 'bg-blue-50' : ''}`}>
              <div className="font-medium">{format(day, 'EEE')}</div>
              <div className="text-sm text-muted-foreground">{format(day, 'd')}</div>
            </div>
          ))}
        </div>
        <div>
          {timeSlots.map((time) => (
            <div key={time} className="grid grid-cols-8 border-b last:border-0">
              <div className="p-4 text-sm text-right text-muted-foreground">{time}</div>
              {daysInWeek.map((day) => {
                const slotAppointments = getAppointmentsForTimeSlot(day, time);
                let isPastSlot = false;
                if (isToday(day)) {
                  const [hour, minute] = time.split(':').map(Number);
                  const slotDateTime = new Date(day);
                  slotDateTime.setHours(hour, minute, 0, 0);
                  if (isBefore(slotDateTime, now)) {
                    isPastSlot = true;
                  }
                }
                return (
                  <div
                    key={day.toISOString()}
                    onClick={() => handleSlotClick(day, time)}
                    className={`border-l p-1 relative transition-colors overflow-hidden ${
                      isPastSlot
                        ? 'bg-muted/30 cursor-not-allowed opacity-70' // Style for past slots today
                        : 'hover:bg-muted/50 cursor-pointer' // Style for bookable slots
                    }`}
                    style={{ height: `${CELL_HEIGHT}px` }} // Keep fixed height for the row
                  >
                    {/* Use flex-wrap to allow icons to wrap, align items top */}
                    <div className="flex flex-wrap gap-2 h-full items-start content-start p-1.5"> {/* Increased gap slightly */}
                      {slotAppointments.map((apt) => (
                        <Tooltip key={apt.id}>
                          <TooltipTrigger asChild>
                            {/* Render colored icon with ring and animation */}
                            <div
                              className={`w-7 h-7 rounded-md flex items-center justify-center cursor-pointer ring-2 transition-all ${getAppointmentColor(apt.status)} ${apt.status === 'cancelled' ? 'ring-canceled-ring animate-shake' : 'ring-booked-ring animate-pulse hover:ring-offset-1'}`}
                              onClick={(e) => handleAppointmentClick(e, apt)}
                            >
                              {/* Conditionally render Ban or Armchair icon */}
                              {apt.status === 'cancelled' ? (
                                <Ban className={`h-4 w-4 text-canceled-icon`} />
                              ) : (
                                <Armchair className={`h-4 w-4 text-booked-icon`} />
                              )}
                            </div>
                          </TooltipTrigger>
                          {/* Tooltip Content with full details */}
                          <TooltipContent side="top" align="center" className="bg-background border shadow-lg rounded-lg p-3 text-sm w-60">
                             <div className="flex items-center mb-2">
                               <User className="h-5 w-5 mr-2 text-muted-foreground flex-shrink-0" /> {/* Avatar Placeholder */}
                               <span className="font-semibold">{apt.patients?.first_name} {apt.patients?.last_name}</span>
                             </div>
                             <p className="text-muted-foreground text-xs mb-1">Dr. {apt.staff?.first_name} {apt.staff?.last_name}</p>
                             <p className="text-muted-foreground text-xs mb-1">
                               <Clock className="inline h-3 w-3 mr-1" />
                               {apt.start_time ? format(parseISO(apt.start_time), 'h:mm a') : 'No time'} - {apt.end_time ? format(parseISO(apt.end_time), 'h:mm a') : ''}
                             </p>
                             <p className="text-muted-foreground text-xs">
                               <Tag className="inline h-3 w-3 mr-1" />
                               {apt.type}
                             </p>
                             {apt.status === 'cancelled' && <p className="text-red-600 text-xs font-semibold mt-1">(Cancelled)</p>}
                           </TooltipContent>
                        </Tooltip>
                      ))}
                      {/* Removed Available Slot Placeholders */}
                    </div>
                  </div>
                );
              })}
            </div>
          ))}
        </div>
      </Card>
      </TooltipProvider>
    );
  };

  // Day view
  const renderDayView = () => {
    const now = new Date(); // Get current time once for the view
    return (
      <TooltipProvider delayDuration={100}> {/* Wrap Day View content */}
      <Card>
        <div className="grid grid-cols-2 border-b">
          <div className="p-4 font-medium text-muted-foreground">Time</div>
          <div className={`p-4 text-center border-l ${isToday(selectedDate) ? 'bg-blue-50' : ''}`}>
            <div className="font-medium">{format(selectedDate, 'EEEE')}</div>
            <div className="text-sm text-muted-foreground">{format(selectedDate, 'MMMM d, yyyy')}</div>
          </div>
        </div>
        <div>
          {timeSlots.map((time) => {
            const slotAppointments = getAppointmentsForTimeSlot(selectedDate, time);
            let isPastSlot = false;
            if (isToday(selectedDate)) {
              const [hour, minute] = time.split(':').map(Number);
              const slotDateTime = new Date(selectedDate);
              slotDateTime.setHours(hour, minute, 0, 0);
              if (isBefore(slotDateTime, now)) {
                isPastSlot = true;
              }
            }
            return (
              <div key={time} className="grid grid-cols-2 border-b last:border-0">
                <div className="p-4 text-sm text-right text-muted-foreground">{time}</div>
                {/* Apply the same flexbox layout and styling as renderWeekView */}
                <div
                  onClick={() => handleSlotClick(selectedDate, time)}
                  className={`border-l relative transition-colors overflow-hidden ${
                    isPastSlot
                      ? 'bg-muted/30 cursor-not-allowed opacity-70' // Style for past slots today
                      : 'hover:bg-muted/50 cursor-pointer' // Style for bookable slots
                  }`}
                  style={{ height: `${CELL_HEIGHT}px` }} // Keep fixed height for the row
                >
                  {/* Use flex-wrap to allow cards to wrap, align items top */}
                  <div className="flex flex-wrap gap-2 h-full items-start content-start p-1.5"> {/* Increased gap slightly */}
                    {slotAppointments.map((apt) => (
                      <Tooltip key={apt.id}>
                        <TooltipTrigger asChild>
                            {/* Render colored icon with ring and animation */}
                            <div
                              className={`w-7 h-7 rounded-md flex items-center justify-center cursor-pointer ring-2 transition-all ${getAppointmentColor(apt.status)} ${apt.status === 'cancelled' ? 'ring-canceled-ring animate-shake' : 'ring-booked-ring animate-pulse hover:ring-offset-1'}`}
                              onClick={(e) => handleAppointmentClick(e, apt)}
                            >
                              {/* Conditionally render Ban or Armchair icon */}
                              {apt.status === 'cancelled' ? (
                                <Ban className={`h-4 w-4 text-canceled-icon`} />
                              ) : (
                                <Armchair className={`h-4 w-4 text-booked-icon`} />
                              )}
                          </div>
                        </TooltipTrigger>
                        {/* Tooltip Content with full details */}
                        <TooltipContent side="top" align="center" className="bg-background border shadow-lg rounded-lg p-3 text-sm w-60">
                           <div className="flex items-center mb-2">
                             <User className="h-5 w-5 mr-2 text-muted-foreground flex-shrink-0" /> {/* Avatar Placeholder */}
                             <span className="font-semibold">{apt.patients?.first_name} {apt.patients?.last_name}</span>
                           </div>
                           <p className="text-muted-foreground text-xs mb-1">Dr. {apt.staff?.first_name} {apt.staff?.last_name}</p>
                           <p className="text-muted-foreground text-xs mb-1">
                             <Clock className="inline h-3 w-3 mr-1" />
                             {apt.start_time ? format(parseISO(apt.start_time), 'h:mm a') : 'No time'} - {apt.end_time ? format(parseISO(apt.end_time), 'h:mm a') : ''}
                           </p>
                           <p className="text-muted-foreground text-xs">
                             <Tag className="inline h-3 w-3 mr-1" />
                             {apt.type}
                           </p>
                           {apt.status === 'cancelled' && <p className="text-red-600 text-xs font-semibold mt-1">(Cancelled)</p>}
                         </TooltipContent>
                      </Tooltip>
                    ))}
                    {/* Removed Available Slot Placeholders */}
                  </div>
                </div>
              </div>
            );
          })}
        </div>
      </Card>
      </TooltipProvider>
    );
  };

  // Month view
  const renderMonthView = () => {
    const monthStart = startOfMonth(selectedDate);
    const monthEnd = endOfMonth(selectedDate);
    const startDate = startOfWeek(monthStart, { weekStartsOn: 1 });
    const endDate = endOfWeek(monthEnd, { weekStartsOn: 1 });
    const days = eachDayOfInterval({ start: startDate, end: endDate });
    const weeks: Date[][] = [];
    let week: Date[] = [];
    days.forEach((day: Date) => {
      week.push(day);
      if (week.length === 7) {
        weeks.push(week);
        week = [];
      }
    });
    if (week.length > 0) weeks.push(week);

    return (
      <Card>
        <TooltipProvider delayDuration={300}> {/* Wrap month view content in TooltipProvider */}
        <div className="grid grid-cols-7 border-b">
          {['Mon', 'Tue', 'Wed', 'Thu', 'Fri', 'Sat', 'Sun'].map((day) => (<div key={day} className="p-2 text-center font-medium">{day}</div>))}
        </div>
        <div>
          {weeks.map((week, weekIndex) => (
            <div key={weekIndex} className="grid grid-cols-7">
              {week.map((day) => {
                const dayAppointments = getAppointmentsForDay(day);
                const isCurrentMonth = isSameMonth(day, selectedDate);
                const nonCancelledAppointments = dayAppointments.filter(apt => apt.status !== 'cancelled'); // Filter here for count
                return (
                  <div key={day.toISOString()} onClick={() => { setSelectedDate(day); setView('day'); }} className={`border p-2 min-h-[120px] relative ${!isCurrentMonth ? 'bg-gray-100 text-gray-400' : isToday(day) ? 'bg-blue-50' : ''} hover:bg-muted/50 cursor-pointer transition-colors`}>
                    <div className={`text-right font-medium ${isToday(day) ? 'text-blue-600' : ''}`}>{format(day, 'd')}</div>
                    {/* Display icons instead of text in month view */}
                    <div className="mt-1 flex flex-wrap gap-1 overflow-hidden max-h-[80px]">
                      {dayAppointments.slice(0, 3).map((apt) => (
                        <Tooltip key={apt.id}>
                          <TooltipTrigger asChild>
                             {/* Render small colored icon with ring and animation */}
                             <div
                              className={`w-5 h-5 rounded flex items-center justify-center cursor-pointer ring-1 transition-all ${getAppointmentColor(apt.status)} ${apt.status === 'cancelled' ? 'ring-canceled-ring animate-shake' : 'ring-booked-ring animate-pulse hover:ring-offset-1'}`}
                              onClick={(e) => { e.stopPropagation(); handleAppointmentClick(e, apt); }}
                            >
                              {/* Conditionally render Ban or Armchair icon */}
                              {apt.status === 'cancelled' ? (
                                <Ban className={`h-3 w-3 text-canceled-icon`} />
                              ) : (
                                <Armchair className={`h-3 w-3 text-booked-icon`} />
                              )}
                            </div>
                          </TooltipTrigger>
                          {/* Use the same improved Tooltip Content */}
                          <TooltipContent side="top" align="start" className="bg-gradient-to-b from-white to-gray-50 border border-gray-200 shadow-xl rounded-lg p-4 text-sm w-64">
                            <div className="flex items-center mb-2">
                              <User className="h-5 w-5 mr-2 text-muted-foreground" /> {/* Avatar Placeholder */}
                              <span className="font-bold text-gray-800">{apt.patients?.first_name} {apt.patients?.last_name}</span> {/* Bolder Name */}
                            </div>
                            <p className="text-gray-600 text-xs mb-1 font-medium">Dr. {apt.staff?.first_name} {apt.staff?.last_name}</p> {/* Medium Doctor Name */}
                            <p className="text-muted-foreground text-xs mb-1">
                              <Clock className="inline h-3 w-3 mr-1" />
                              {apt.start_time ? format(parseISO(apt.start_time), 'h:mm a') : 'No time'} - {apt.end_time ? format(parseISO(apt.end_time), 'h:mm a') : ''}
                            </p>
                            <p className="text-muted-foreground text-xs">
                              <Tag className="inline h-3 w-3 mr-1" />
                              {apt.type}
                            </p>
                            {apt.status === 'cancelled' && <p className="text-red-600 text-xs font-semibold mt-1">(Cancelled)</p>}
                          </TooltipContent>
                        </Tooltip>
                      ))}
                      {/* Show count of non-cancelled appointments if more than 3 total */}
                      {dayAppointments.length > 3 && (<div className="text-xs text-muted-foreground text-center">+{nonCancelledAppointments.length - 3} more</div>)}
                    </div>
                  </div>
                );
              })}
            </div>
          ))}
        </div>
        </TooltipProvider> {/* Close TooltipProvider */}
      </Card>
    );
  };

  // Navigation controls based on current view
  const renderNavigation = () => {
    let dateLabel = '';
    let prevHandler;
    let nextHandler;
    if (view === 'day') { dateLabel = format(selectedDate, 'MMMM d, yyyy'); prevHandler = handlePreviousDay; nextHandler = handleNextDay; }
    else if (view === 'week') { const weekStart = startOfWeek(selectedDate, { weekStartsOn: 1 }); const weekEnd = endOfWeek(selectedDate, { weekStartsOn: 1 }); dateLabel = `${format(weekStart, 'MMM d')} - ${format(weekEnd, 'MMM d, yyyy')}`; prevHandler = handlePreviousWeek; nextHandler = handleNextWeek; }
    else if (view === 'month') { dateLabel = format(selectedDate, 'MMMM yyyy'); prevHandler = handlePreviousMonth; nextHandler = handleNextMonth; }
    return (
      <div className="flex items-center gap-2">
        <Button variant="outline" size="icon" onClick={prevHandler}><ChevronLeft className="h-4 w-4" /></Button>
        <span className="text-sm font-medium">{dateLabel}</span>
        <Button variant="outline" size="icon" onClick={nextHandler}><ChevronRight className="h-4 w-4" /></Button>
      </div>
    );
  };

  return (
    <div className="space-y-6">
      <PageHeader heading="Appointments" text="Manage and schedule patient appointments">
        <div className="flex items-center gap-4">
          <Tabs value={view} onValueChange={(v) => setView(v as 'month' | 'week' | 'day')} className="w-fit">
            <TabsList>
              <TabsTrigger value="month">Month</TabsTrigger>
              <TabsTrigger value="week">Week</TabsTrigger>
              <TabsTrigger value="day">Day</TabsTrigger>
            </TabsList>
          </Tabs>
          {renderNavigation()}
          <div className="flex gap-2 ml-auto">
            <Input className="w-32" placeholder="DD/MM/YYYY" value={dateInput} onChange={(e) => setDateInput(e.target.value)} />
            <Button variant="outline" onClick={handleGoToDate}>Go to Date</Button>
          </div>
          <Button onClick={() => {
            setSelectedSlot(null);
            setBookingStep('patient-select');
            setShowBookingModal(true);
            setAvailableDoctors([]); // Clear available doctors when opening for manual entry
            setSelectedDoctor(null); // Reset selected doctor
          }}>
            <Plus className="h-4 w-4 mr-2" /> New Appointment
          </Button>
        </div>
      </PageHeader>
      {renderCalendar()}
      <Dialog open={showBookingModal} onOpenChange={(isOpen) => {
        setShowBookingModal(isOpen);
        if (!isOpen) {
          // Reset states when modal is closed to ensure clean state for next opening
          setSelectedSlot(null);
          setManualDate(null);
          setManualTime('');
<<<<<<< HEAD
          setManualAmPm('AM'); // Reset AM/PM state
=======
>>>>>>> e0800b80
          setSelectedPatient(null);
          setSelectedDoctor(null);
          setAvailableDoctors([]);
          setPatientSearchQuery('');
          setBookingStep('patient-select');
          setAppointmentFormData({ type: 'checkup', duration: '30', notes: '', reason_for_visit: '', treatment_id: null });
          setRedirectedTreatmentId(null); // Crucially reset this
          // Do not clear searchParams here, as user might just be closing temporarily.
          // searchParams are cleared after successful processing in the useEffect.
        }
      }}>
        <DialogContent className="overflow-y-auto">
          <DialogHeader>
            <DialogTitle>{bookingStep === 'patient-select' ? 'Select Patient' : bookingStep === 'new-patient' ? 'New Patient Registration' : redirectedTreatmentId ? 'Book Treatment Visit' : 'Appointment Details'}</DialogTitle>
            {(selectedSlot && bookingStep !== 'new-patient' && !redirectedTreatmentId) && (<DialogDescription>{format(selectedSlot.date, 'MMMM d, yyyy')} at {selectedSlot.time}</DialogDescription>)}
<<<<<<< HEAD
            {(manualDate && bookingStep !== 'new-patient' && redirectedTreatmentId) && (
              <DialogDescription>
                For Treatment Visit: {format(manualDate, 'MMMM d, yyyy')}
                {manualTime && ` at ${manualTime} ${manualAmPm}`}
              </DialogDescription>
            )}
=======
            {(manualDate && bookingStep !== 'new-patient' && redirectedTreatmentId) && (<DialogDescription>For Treatment Visit: {format(manualDate, 'MMMM d, yyyy')}</DialogDescription>)}
>>>>>>> e0800b80
            {bookingStep === 'new-patient' && (<DialogDescription>Enter the new patient's details below.</DialogDescription>)}
          </DialogHeader>
          <div className="max-h-[75vh] overflow-y-auto p-4">
            {bookingStep === 'patient-select' && renderPatientSelectionStep()}
            {bookingStep === 'new-patient' && <PatientForm mode="simplified" onSuccess={handlePatientFormSuccess} onCancel={handlePatientFormCancel} />}
            {bookingStep === 'appointment-details' && renderAppointmentDetailsStep()}
          </div>
        </DialogContent>
      </Dialog>
      <Dialog open={showAppointmentModal} onOpenChange={setShowAppointmentModal}>
        <DialogContent>
          <DialogHeader>
            <DialogTitle>Appointment Details</DialogTitle>
            {selectedAppointment && selectedAppointment.start_time && (
              <DialogDescription>
                {format(parseISO(selectedAppointment.start_time), 'MMMM d, yyyy')} at{' '}
                {format(parseISO(selectedAppointment.start_time), 'h:mm a')}
              </DialogDescription>
            )}
          </DialogHeader>
          {selectedAppointment && (
            <div className="space-y-4">
              <div className="flex items-center space-x-4 p-4 bg-muted rounded-lg">
                <User className="h-5 w-5 text-muted-foreground" />
                <div>
                  <p className="font-medium">{selectedAppointment.patients?.first_name} {selectedAppointment.patients?.last_name}</p>
                  <div className="flex items-center text-sm text-muted-foreground">
                    <Phone className="h-3.5 w-3.5 mr-1" />
                    {selectedAppointment.patients?.phone || 'No phone number'}
                  </div>
                </div>
              </div>
              {/* Doctor Details Section */}
              {selectedAppointment.staff && (
                <div className="flex items-center space-x-4 p-4 bg-muted rounded-lg">
                  <Briefcase className="h-5 w-5 text-muted-foreground" />
                  <div>
                    <p className="font-medium">Dr. {selectedAppointment.staff.first_name} {selectedAppointment.staff.last_name}</p>
                    {selectedAppointment.staff.specialization && (
                      <p className="text-sm text-muted-foreground">{selectedAppointment.staff.specialization}</p>
                    )}
                  </div>
                </div>
              )}
              {/* End Doctor Details Section */}
              <div className="space-y-2">
                <Label>Status</Label>
                {/* Treat 'confirmed' like 'scheduled' for display purposes */}
                <div className={`inline-flex items-center px-2.5 py-0.5 rounded-full text-xs font-medium ${
                  selectedAppointment.status === 'completed' ? 'bg-green-100 text-green-800'
                  : selectedAppointment.status === 'cancelled' ? 'bg-red-100 text-red-800'
                  : 'bg-blue-100 text-blue-800' // Default blue for scheduled/confirmed
                }`}>
                  {selectedAppointment.status}
                </div>
              </div>
              <div className="space-y-2">
                <Label>Type</Label>
                <Select
                  value={selectedAppointment.treatment_id ? 'Scheduled Visit' : selectedAppointment.type || ''}
                  onValueChange={(value) => {
                    // Only allow type change if not a treatment visit and status allows editing
                    if (!selectedAppointment.treatment_id && (selectedAppointment.status === 'scheduled' || selectedAppointment.status === 'confirmed')) {
                      setSelectedAppointment({ ...selectedAppointment, type: value });
                    }
                  }}
                  // Disable if status doesn't allow editing OR if it's a treatment-linked appointment (type is fixed)
                  disabled={(selectedAppointment.status !== 'scheduled' && selectedAppointment.status !== 'confirmed') || !!selectedAppointment.treatment_id}
                >
                  <SelectTrigger><SelectValue placeholder="Select type" /></SelectTrigger>
                  <SelectContent>
                    {selectedAppointment.treatment_id ? (
                      <SelectItem value="Scheduled Visit">Scheduled Visit</SelectItem>
                    ) : (
                      <>
                        <SelectItem value="checkup">Checkup</SelectItem>
                        <SelectItem value="cleaning">Cleaning</SelectItem>
                        <SelectItem value="filling">Filling</SelectItem>
                        <SelectItem value="root-canal">Root Canal</SelectItem>
                        {/* If current type is custom and not 'Scheduled Visit', add it as an option */}
                        {selectedAppointment.type &&
                          !['checkup', 'cleaning', 'filling', 'root-canal', 'Scheduled Visit'].includes(selectedAppointment.type) && (
                            <SelectItem value={selectedAppointment.type}>{selectedAppointment.type}</SelectItem>
                        )}
                      </>
                    )}
                  </SelectContent>
                </Select>
              </div>

              {/* Display Reason for Visit if it exists */}
              {selectedAppointment.reason_for_visit && (
                <div className="space-y-2">
                  <Label>Reason for Visit</Label>
                  <p className="text-sm p-3 bg-muted rounded-md whitespace-pre-wrap border">
                    {selectedAppointment.reason_for_visit}
                  </p>
                </div>
              )}

              <div className="space-y-2">
                <Label>Notes</Label>
                <Textarea value={selectedAppointment.notes || ''} onChange={(e) => setSelectedAppointment({ ...selectedAppointment, notes: e.target.value })} placeholder="Add any notes about the appointment..." disabled={selectedAppointment.status !== 'scheduled' && selectedAppointment.status !== 'confirmed'} />
              </div>
              <DialogFooter>
                 {/* Show Cancel/Update buttons if status is scheduled OR confirmed */}
                {(selectedAppointment.status === 'scheduled' || selectedAppointment.status === 'confirmed') && (
                  <>
                    <Button variant="destructive" onClick={handleCancelAppointment}>Cancel Appointment</Button>
                    <Button onClick={() => handleUpdateAppointment({ type: selectedAppointment.type, notes: selectedAppointment.notes || '' })}>Update Appointment</Button>
                  </>
                )}
                 {/* Show Close button if status is NOT scheduled or confirmed */}
                {selectedAppointment.status !== 'scheduled' && selectedAppointment.status !== 'confirmed' && (<Button variant="outline" onClick={() => setShowAppointmentModal(false)}>Close</Button>)}
              </DialogFooter>

              {/* Treatment Plan and Visit Details Section - START */}
              {isLoadingTreatmentDetails && (
                <div className="p-4 text-center">
                  <Loader2 className="h-6 w-6 animate-spin mx-auto text-muted-foreground" />
                  <p className="text-sm text-muted-foreground mt-2">Loading treatment details...</p>
                </div>
              )}
              {!isLoadingTreatmentDetails && detailedTreatmentVisit && (
                <div className="border-t pt-4 mt-4">
                  <h4 className="text-md font-semibold mb-2 text-primary">Related Treatment Information</h4>
                  {detailedTreatmentPlanTitle && (
                    <div className="mb-3 p-3 bg-blue-50 border border-blue-200 rounded-md">
                      <p className="text-sm font-medium text-blue-700">
                        Part of Treatment Plan: <span className="font-bold">{detailedTreatmentPlanTitle}</span>
                      </p>
                    </div>
                  )}
                  <div className="space-y-2 text-sm p-3 bg-slate-50 rounded-md">
                    <div className="flex justify-between">
                      <span className="text-muted-foreground">Visit Number:</span>
                      <span className="font-medium">{detailedTreatmentVisit.visit_number || 'N/A'}</span>
                    </div>
                    <div className="flex justify-between">
                      <span className="text-muted-foreground">Procedures:</span>
                      <span className="font-medium text-right break-words max-w-[70%]">{detailedTreatmentVisit.procedures || 'N/A'}</span>
                    </div>
                    {detailedTreatmentVisit.estimated_duration && (
                       <div className="flex justify-between">
                        <span className="text-muted-foreground">Est. Duration:</span>
                        <span className="font-medium">{detailedTreatmentVisit.estimated_duration}</span>
                      </div>
                    )}
                     {detailedTreatmentVisit.scheduled_date && (
                       <div className="flex justify-between">
                        <span className="text-muted-foreground">Originally Scheduled:</span>
                        <span className="font-medium">{format(parseISO(detailedTreatmentVisit.scheduled_date), 'MMM d, yyyy')}</span>
                      </div>
                    )}
                  </div>
                </div>
              )}
              {/* Treatment Plan and Visit Details Section - END */}
            </div>
          )}
        </DialogContent>
      </Dialog>
    </div>
  );
}<|MERGE_RESOLUTION|>--- conflicted
+++ resolved
@@ -418,7 +418,6 @@
         startDate.setHours(startHour, startMinute, 0, 0);
       } else {
         if (!manualDate || !manualTime) {
-<<<<<<< HEAD
           toast({ variant: "destructive", title: "Missing Information", description: "Please select a date and time (hh:mm)." });
           setIsBooking(false);
           return;
@@ -452,24 +451,6 @@
         } else {
           toast({ variant: "destructive", title: "Invalid Time Format", description: "Please use hh:mm format for time."});
           setIsBooking(false); return;
-=======
-          toast({ variant: "destructive", title: "Missing Information", description: "Please select a date and time." });
-          setIsBooking(false);
-          return;
-        }
-        const [startHour, startMinute] = manualTime.split(':').map(Number);
-        if (isNaN(startHour) || isNaN(startMinute)) {
-          toast({ variant: "destructive", title: "Invalid Time", description: "Invalid time format selected." });
-          setIsBooking(false);
-          return;
-        }
-        startDate = new Date(manualDate);
-        startDate.setHours(startHour, startMinute, 0, 0);
-        if (!isValid(startDate)) {
-          toast({ variant: "destructive", title: "Invalid Date/Time", description: "Invalid date or time selected." });
-          setIsBooking(false);
-          return;
->>>>>>> e0800b80
         }
       }
 
@@ -596,20 +577,12 @@
         setSelectedSlot(null);
         setManualDate(null);
         setManualTime('');
-<<<<<<< HEAD
         setManualAmPm('AM');
         setBookingStep('patient-select');
         setRedirectedTreatmentId(null); // This reset is important and should remain here
 
         await fetchAppointments(); 
 
-=======
-        setBookingStep('patient-select');
-        setRedirectedTreatmentId(null); // This reset is important and should remain here
-
-        await fetchAppointments(); 
-
->>>>>>> e0800b80
       } else {
         console.error("Failed to create appointment or missing critical data from response.", createdAppointment);
         toast({
@@ -926,29 +899,26 @@
               />
             </div>
             <div className="space-y-2">
-<<<<<<< HEAD
               <Label htmlFor="manual-time-input">Time</Label>
               <div 
-                className={`flex items-stretch border rounded-md overflow-hidden transition-all focus-within:ring-1 focus-within:ring-ring
-                            ${!manualTime ? 'border-red-500' : 'border-input'}`}
+                className={`flex items-stretch border rounded-md overflow-hidden transition-all focus-within:ring-1 focus-within:ring-ring ${!manualTime ? 'border-red-500' : 'border-input'}`}
               >
                 <Input
                   id="manual-time-input"
-                  type="text" // Changed from "time" to "text"
-                  value={manualTime} // Stores hh:mm
+                  type="text"
+                  value={manualTime}
                   onChange={(e) => {
-                    let val = e.target.value.replace(/[^0-9]/g, ''); // Keep only digits initially
+                    let val = e.target.value.replace(/[^0-9]/g, '');
                     if (manualTime.length > val.length && manualTime.endsWith(':')) {
-                        // Handle backspace over the colon
                         val = val.slice(0, -1);
                     }
-                    if (val.length > 2) {
+                    if (val.length > 2 && !val.includes(':')) {
                       val = val.slice(0, 2) + ':' + val.slice(2);
                     }
-                    setManualTime(val.slice(0, 5)); // Ensure max length hh:mm (5 chars)
+                    setManualTime(val.slice(0, 5));
                   }}
                   placeholder="hh:mm"
-                  className="border-none focus:ring-0 outline-none flex-grow p-2 min-w-[70px] text-sm" // Adjusted styling
+                  className="border-none focus:ring-0 outline-none flex-grow p-2 min-w-[70px] text-sm"
                   required 
                 />
                 <Select
@@ -956,7 +926,7 @@
                   onValueChange={(value: 'AM' | 'PM') => setManualAmPm(value)}
                 >
                   <SelectTrigger 
-                    className="border-l border-none focus:ring-0 outline-none h-full bg-transparent px-3 text-sm" // Adjusted styling for seamless look
+                    className="border-l border-input focus:ring-0 outline-none h-full bg-transparent px-3 text-sm rounded-l-none"
                     aria-label="Select AM or PM"
                   >
                     <SelectValue />
@@ -970,16 +940,6 @@
               <p className="text-xs text-muted-foreground pt-1">
                 Time required for the appointment.
               </p>
-=======
-              <Label htmlFor="manual-time">Time</Label>
-              <Input
-                id="manual-time"
-                type="time"
-                value={manualTime}
-                onChange={(e) => setManualTime(e.target.value)}
-                disabled={!!selectedSlot && !isTreatmentSpecificBooking}
-              />
->>>>>>> e0800b80
             </div>
           </div>
         )}
@@ -1444,10 +1404,7 @@
           setSelectedSlot(null);
           setManualDate(null);
           setManualTime('');
-<<<<<<< HEAD
           setManualAmPm('AM'); // Reset AM/PM state
-=======
->>>>>>> e0800b80
           setSelectedPatient(null);
           setSelectedDoctor(null);
           setAvailableDoctors([]);
@@ -1463,16 +1420,12 @@
           <DialogHeader>
             <DialogTitle>{bookingStep === 'patient-select' ? 'Select Patient' : bookingStep === 'new-patient' ? 'New Patient Registration' : redirectedTreatmentId ? 'Book Treatment Visit' : 'Appointment Details'}</DialogTitle>
             {(selectedSlot && bookingStep !== 'new-patient' && !redirectedTreatmentId) && (<DialogDescription>{format(selectedSlot.date, 'MMMM d, yyyy')} at {selectedSlot.time}</DialogDescription>)}
-<<<<<<< HEAD
             {(manualDate && bookingStep !== 'new-patient' && redirectedTreatmentId) && (
               <DialogDescription>
                 For Treatment Visit: {format(manualDate, 'MMMM d, yyyy')}
                 {manualTime && ` at ${manualTime} ${manualAmPm}`}
               </DialogDescription>
             )}
-=======
-            {(manualDate && bookingStep !== 'new-patient' && redirectedTreatmentId) && (<DialogDescription>For Treatment Visit: {format(manualDate, 'MMMM d, yyyy')}</DialogDescription>)}
->>>>>>> e0800b80
             {bookingStep === 'new-patient' && (<DialogDescription>Enter the new patient's details below.</DialogDescription>)}
           </DialogHeader>
           <div className="max-h-[75vh] overflow-y-auto p-4">
